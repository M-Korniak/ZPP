--- conflicted
+++ resolved
@@ -230,48 +230,6 @@
 \section{Features Correlation}
 
 Additionally, we measured the correlation between quantitative features in our dataset. We used Spearman correlation, as it does not assume that the features follow a normal distribution (Notably, ERKKTR\_ratio follows a beta distribution, as described earlier in the section on feature distributions.). The features appeared to be mostly uncorrelated, with the exception of Nuclear\_size and ERKKTR\_ratio (-0.26), as well as FoxO3A\_ratio and ERKKTR\_ratio (0.2). Figure~\ref{fig:correlation} depicts a correlation matrix.
-
-<<<<<<< HEAD
-=======
-
-We had at our disposal data from observations of enzyme activity 
-within cells coming from mutated lines of epithelial cells. 
-It has been noticed %[\cite{}] 
-that changes in activity of these proteins 
-have profound influence on cell fates, triggering either unrestrained division or cell death. 
-Even single-codon mutations in genes coding ACT and ERK proteins can significantly 
-alter expression intensity of these genes. This phenomenon is of interest because it may improve understanding of oncogenesis.
-Observing isolated cells showed that one can tell 
-by which mutation the cell is affected solely by looking at expression over time 
-as it varies drastically. Moreover collective behavior of cell colonies also shows 
-changes dependent on the mutations. Emergent collective behaviors appear such as concentric 
-or plane waves of activity spreading through sample. Our aim was to automatically detect 
-and characterize such collective events [CE]. 
-
-So far the standard approach of analyzing CEs was to use ML model to segment a frame into cells and their surrounding. 
-Then for each cell to separately integrate the amount of ACT (or ERK) signal 
-coming from the cell nucleus and from the cytoplasm, and subsequently to calculate the ratio between these two 
-for each cell and record it as this cell's ACT (or respectively ERK) activity. 
-Independently from calculating ACT and ERK activity the tracking algorithm was employed 
-to follow each cell over consecutive cells. Having done this, data from entire experiment 
-was stored as point cloud, where each point corresponded to a cell with its ACT and ERK activities, 
-and (tracked) id, at specific time and place. This spatiotemporal data was subsequently analyzed 
-using ARCOS [\cite{}] algorithm frame by frame to detect and annotate CEs. 
-This approach didn't take full advantage of dependencies between frames. 
-Our work makes it possible to use the spatiotemporal data in its entirety 
-allowing improved detection of CEs which intrinsically have temporal dimension. 
-We employed modified PointNet architecture to achieve this goal.
-
-We also compared the quality of aforementioned approaches with different methods of analysis of raw data 
-from observations. We considered ... We also explored the possibility of using PINNs 
-to extract pertinent insights into behavior of different cell lines.
-
-Blabalizator różnicowy jest podstawowym narzędziem blabalii
-fetorycznej.  Dlatego naukowcy z~całego świata prześcigają się
-w~próbach efektywnej implementacji.  Opracowana przez prof. Fifaka
-teoria fetorów $\sigma$-$\rho$ otwiera w~tej dziedzinie nowe
-możliwości.  Wykorzystujemy je w~niniejszej pracy.
->>>>>>> 7b5e3012
 
 \begin{figure}[ht]
     \centering
